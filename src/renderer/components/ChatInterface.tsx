--- conflicted
+++ resolved
@@ -50,19 +50,11 @@
     null
   );
   const [agentCreated, setAgentCreated] = useState(false);
-<<<<<<< HEAD
-  // Provider is managed via useProviderPreference
-  const [lockedProvider, setLockedProvider] = useState<
-    "codex" | "claude" | "droid" | null
-  >(null);
-  const [hasDroidActivity, setHasDroidActivity] = useState(false);
-=======
   const [provider, setProvider] = useState<"codex" | "claude" | "droid">(
     "codex"
   );
   const [lockedProvider, setLockedProvider] = useState<"codex" | "claude" | "droid" | null>(null)
   const [hasDroidActivity, setHasDroidActivity] = useState(false)
->>>>>>> 94017002
   const initializedConversationRef = useRef<string | null>(null);
 
   const codexStream = useCodexStream({
@@ -70,81 +62,32 @@
     workspacePath: workspace.path,
   });
 
-<<<<<<< HEAD
-  // Provider preference (restores on reload)
-  const { provider, setProvider } = useProviderPreference(
-    workspace.id,
-    codexStream.conversationId,
-    "codex"
-  );
-
-=======
->>>>>>> 94017002
   const claudeStream = useClaudeStream(
     provider === "claude"
       ? { workspaceId: workspace.id, workspacePath: workspace.path }
       : null
   );
-<<<<<<< HEAD
-
-  // Provider persistence is handled by useProviderPreference
-=======
->>>>>>> 94017002
   const activeStream = provider === "codex" ? codexStream : claudeStream;
 
   useEffect(() => {
     initializedConversationRef.current = null;
   }, [workspace.id]);
 
-<<<<<<< HEAD
-  // On workspace change, restore locked provider if present; otherwise default to Codex.
-  useEffect(() => {
-    try {
-      const lastKey = `provider:last:${workspace.id}`;
-      const lockedKey = `provider:locked:${workspace.id}`;
-=======
   // On workspace change, restore last-selected provider (including Droid).
   // If a locked provider exists (including Droid), prefer locked.
   useEffect(() => {
     try {
       const lastKey = `provider:last:${workspace.id}`
       const lockedKey = `provider:locked:${workspace.id}`
->>>>>>> 94017002
       const last = window.localStorage.getItem(lastKey) as
         | "codex"
         | "claude"
         | "droid"
-<<<<<<< HEAD
-        | null;
-=======
         | null
->>>>>>> 94017002
       const locked = window.localStorage.getItem(lockedKey) as
         | "codex"
         | "claude"
         | "droid"
-<<<<<<< HEAD
-        | null;
-
-      setLockedProvider(locked);
-      setHasDroidActivity(locked === "droid");
-
-      if (locked === "droid") {
-        setProvider("droid");
-      } else if (last === "droid") {
-        setProvider("droid");
-      } else if (locked === "codex" || locked === "claude") {
-        setProvider(locked);
-      } else if (last === "codex" || last === "claude") {
-        setProvider(last);
-      } else {
-        setProvider("codex");
-      }
-    } catch {
-      setProvider("codex");
-    }
-  }, [workspace.id, setProvider]);
-=======
         | null
 
       setLockedProvider(locked)
@@ -165,38 +108,18 @@
       setProvider('codex')
     }
   }, [workspace.id])
->>>>>>> 94017002
 
   // Persist last-selected provider per workspace (including Droid)
   useEffect(() => {
     try {
-<<<<<<< HEAD
-      window.localStorage.setItem(`provider:last:${workspace.id}`, provider);
-    } catch {}
-  }, [provider, workspace.id]);
-=======
       window.localStorage.setItem(`provider:last:${workspace.id}`, provider)
     } catch {}
   }, [provider, workspace.id])
->>>>>>> 94017002
 
   // When a chat becomes locked (first user message sent or Droid activity), persist the provider
   useEffect(() => {
     try {
       const userLocked =
-<<<<<<< HEAD
-        provider !== "droid" &&
-        activeStream.messages &&
-        activeStream.messages.some((m) => m.sender === "user");
-      const droidLocked = provider === "droid" && hasDroidActivity;
-
-      if (userLocked || droidLocked) {
-        window.localStorage.setItem(
-          `provider:locked:${workspace.id}`,
-          provider
-        );
-        setLockedProvider(provider);
-=======
         provider !== 'droid' &&
         activeStream.messages &&
         activeStream.messages.some((m) => m.sender === 'user')
@@ -205,7 +128,6 @@
       if (userLocked || droidLocked) {
         window.localStorage.setItem(`provider:locked:${workspace.id}`, provider)
         setLockedProvider(provider)
->>>>>>> 94017002
       }
     } catch {}
   }, [provider, workspace.id, activeStream.messages, hasDroidActivity]);
@@ -410,11 +332,7 @@
       ? activeStream.streamingOutput
       : null;
   // Allow switching providers freely while in Droid mode
-<<<<<<< HEAD
-  const providerLocked = lockedProvider !== null;
-=======
   const providerLocked = lockedProvider !== null
->>>>>>> 94017002
 
   return (
     <div
@@ -427,13 +345,8 @@
             <div className="max-w-4xl mx-auto">
               <div className="rounded-md border border-gray-200 bg-gray-50 text-gray-800 dark:border-gray-700 dark:bg-gray-900 dark:text-gray-200 p-3 text-sm">
                 <div className="whitespace-pre-wrap">
-<<<<<<< HEAD
-                  Interact with Droid in the terminal below. To install and get
-                  started, see the Factory CLI Quickstart:
-=======
                   Interact with Droid in the terminal below. To install and
                   get started, see the Factory CLI Quickstart:
->>>>>>> 94017002
                 </div>
                 <button
                   type="button"
@@ -447,15 +360,9 @@
                   https://docs.factory.ai/cli/getting-started/quickstart
                 </button>
                 <div className="mt-2 text-xs opacity-90">
-<<<<<<< HEAD
-                  Note: The Droid terminal session now persists while the app is
-                  open; leaving and returning to this chat will restore its
-                  output. Closing the app will terminate the session.
-=======
                   Note: The Droid terminal session now persists while the app is open;
                   leaving and returning to this chat will restore its output. Closing the app
                   will terminate the session.
->>>>>>> 94017002
                 </div>
               </div>
             </div>
@@ -469,18 +376,9 @@
                 keepAlive={true}
                 onActivity={() => {
                   try {
-<<<<<<< HEAD
-                    setHasDroidActivity(true);
-                    window.localStorage.setItem(
-                      `provider:locked:${workspace.id}`,
-                      "droid"
-                    );
-                    setLockedProvider("droid");
-=======
                     setHasDroidActivity(true)
                     window.localStorage.setItem(`provider:locked:${workspace.id}`, 'droid')
                     setLockedProvider('droid')
->>>>>>> 94017002
                   } catch {}
                 }}
                 variant="light"
