import React, { useState } from 'react';
import { Button } from './ui/button';
import { Spinner } from './ui/spinner';
import { useToast } from '../hooks/use-toast';
import { useCreatePR } from '../hooks/useCreatePR';
import ChangesDiffModal from './ChangesDiffModal';
import { useFileChanges, type FileChange } from '../hooks/useFileChanges';
import { usePrStatus } from '../hooks/usePrStatus';
import PrStatusSkeleton from './ui/pr-status-skeleton';
import FileTypeIcon from './ui/file-type-icon';

interface FileChangesPanelProps {
  workspaceId: string;
  className?: string;
}

<<<<<<< HEAD
const FileChangesPanelComponent: React.FC<FileChangesPanelProps> = ({
  workspaceId,
  className,
}) => {
=======
export const FileChangesPanel: React.FC<FileChangesPanelProps> = ({ workspaceId, className }) => {
>>>>>>> f46dcc79
  const [showDiffModal, setShowDiffModal] = useState(false);
  const [selectedPath, setSelectedPath] = useState<string | undefined>(undefined);
  const { isCreating: isCreatingPR, createPR } = useCreatePR();
  const { fileChanges, isLoading, error, refreshChanges } = useFileChanges(workspaceId);
  const { toast } = useToast();
  const hasChanges = fileChanges.length > 0;
  const { pr, loading: prLoading, refresh: refreshPr } = usePrStatus(workspaceId);

  const renderPath = (p: string) => {
    const last = p.lastIndexOf('/');
    const dir = last >= 0 ? p.slice(0, last + 1) : '';
    const base = last >= 0 ? p.slice(last + 1) : p;
    return (
      <span className="truncate">
        {dir && <span className="text-gray-500 dark:text-gray-400">{dir}</span>}
        <span className="text-gray-900 dark:text-gray-100 font-medium">{base}</span>
      </span>
    );
  };

  const totalChanges = fileChanges.reduce(
    (acc, change) => ({
      additions: acc.additions + change.additions,
      deletions: acc.deletions + change.deletions,
    }),
    { additions: 0, deletions: 0 }
  );

  return (
    <div className={`bg-white dark:bg-gray-800 shadow-sm flex flex-col h-full ${className}`}>
      <div className="px-3 py-2 bg-gray-50 dark:bg-gray-900 flex items-center">
        {hasChanges ? (
          <div className="flex items-center justify-between w-full">
            <div className="flex items-center space-x-2">
              <div className="flex items-center space-x-2">
                <span className="text-sm font-medium p-2 text-gray-900 dark:text-gray-100">
                  {fileChanges.length} files changed
                </span>
                <div className="flex items-center space-x-1 text-xs">
                  <span className="text-green-600 dark:text-green-400 font-medium">
                    +{totalChanges.additions}
                  </span>
                  <span className="text-gray-400">•</span>
                  <span className="text-red-600 dark:text-red-400 font-medium">
                    -{totalChanges.deletions}
                  </span>
                </div>
              </div>
            </div>
            <div className="flex items-center space-x-2">
              <Button
                variant="outline"
                size="sm"
                className="h-8 px-2 text-xs border-gray-200 dark:border-gray-700 text-gray-700 dark:text-gray-200"
                disabled={isCreatingPR}
                onClick={async () => {
                  await createPR({
                    workspacePath: workspaceId,
                    onSuccess: async () => {
                      await refreshChanges();
                      try {
                        await refreshPr();
                      } catch {}
                    },
                  });
                }}
              >
                {isCreatingPR ? <Spinner size="sm" /> : 'Create PR'}
              </Button>
            </div>
          </div>
        ) : (
          <div className="flex items-center justify-between w-full">
            <div className="flex items-center gap-2 p-2">
              <span className="text-sm font-medium text-gray-900 dark:text-gray-100">Changes</span>
            </div>
            <div className="flex items-center gap-2">
              {prLoading ? (
                <PrStatusSkeleton />
              ) : pr ? (
                <button
                  type="button"
                  onClick={() => {
                    const api: any = (window as any).electronAPI;
                    api?.openExternal?.(pr.url);
                  }}
                  className={`cursor-pointer text-[11px] px-2 py-0.5 rounded border 
                    ${pr.state === 'MERGED' ? 'bg-gray-100 text-gray-700 border-gray-200' : ''}
                    ${pr.state === 'OPEN' && pr.isDraft ? 'bg-gray-100 text-gray-700 border-gray-200' : ''}
                    ${pr.state === 'OPEN' && !pr.isDraft ? 'bg-gray-100 text-gray-700 border-gray-200' : ''}
                    ${pr.state === 'CLOSED' ? 'bg-gray-100 text-gray-700 border-gray-200' : ''}
                  `}
                  title={pr.title || 'Pull Request'}
                >
                  PR {pr.isDraft ? 'draft' : pr.state.toLowerCase()}
                </button>
              ) : (
                <span className="text-xs text-gray-500">No PR for this branch</span>
              )}
            </div>
          </div>
        )}
      </div>

      <div className="flex-1 min-h-0 overflow-y-auto">
        {fileChanges.map((change, index) => (
          <div
            key={index}
            className="flex items-center justify-between px-4 py-2.5 hover:bg-gray-50 dark:hover:bg-gray-900/40 border-b border-gray-100 dark:border-gray-700 last:border-b-0 cursor-pointer"
            onClick={() => {
              setSelectedPath(change.path);
              setShowDiffModal(true);
            }}
          >
            <div className="flex items-center gap-3 flex-1 min-w-0">
              <span className="inline-flex items-center justify-center w-4 h-4 text-gray-500">
                <FileTypeIcon
                  path={change.path}
                  type={change.status === 'deleted' ? 'file' : 'file'}
                  size={14}
                />
              </span>
              <div className="flex-1 min-w-0">
                <div className="text-sm truncate">{renderPath(change.path)}</div>
              </div>
            </div>
            <div className="flex items-center gap-2 ml-3">
              {change.additions > 0 && (
                <span className="px-1.5 py-0.5 rounded bg-green-50 dark:bg-green-900/30 text-emerald-700 dark:text-emerald-300 text-[11px] font-medium">
                  +{change.additions}
                </span>
              )}
              {change.deletions > 0 && (
                <span className="px-1.5 py-0.5 rounded bg-rose-50 dark:bg-rose-900/30 text-rose-700 dark:text-rose-300 text-[11px] font-medium">
                  -{change.deletions}
                </span>
              )}
            </div>
          </div>
        ))}
      </div>
      {showDiffModal && (
        <ChangesDiffModal
          open={showDiffModal}
          onClose={() => setShowDiffModal(false)}
          workspacePath={workspaceId}
          files={fileChanges}
          initialFile={selectedPath}
        />
      )}
    </div>
  );
};
export const FileChangesPanel = React.memo(FileChangesPanelComponent);

export default FileChangesPanel;<|MERGE_RESOLUTION|>--- conflicted
+++ resolved
@@ -14,14 +14,10 @@
   className?: string;
 }
 
-<<<<<<< HEAD
 const FileChangesPanelComponent: React.FC<FileChangesPanelProps> = ({
   workspaceId,
   className,
 }) => {
-=======
-export const FileChangesPanel: React.FC<FileChangesPanelProps> = ({ workspaceId, className }) => {
->>>>>>> f46dcc79
   const [showDiffModal, setShowDiffModal] = useState(false);
   const [selectedPath, setSelectedPath] = useState<string | undefined>(undefined);
   const { isCreating: isCreatingPR, createPR } = useCreatePR();
