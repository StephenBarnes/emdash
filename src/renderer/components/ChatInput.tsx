import React, { useEffect, useRef, useState } from "react";
import { AnimatePresence, motion, useReducedMotion } from "motion/react";
import { Button } from "./ui/button";
import { ChevronsUpDown, ArrowRight } from "lucide-react";
import openaiLogo from "../../assets/images/openai.png";
import claudeLogo from "../../assets/images/claude.png";

interface ChatInputProps {
  value: string;
  onChange: (value: string) => void;
  onSend: () => void;
  onCancel: () => void;
  isLoading: boolean;
  loadingSeconds: number;
  isCodexInstalled: boolean | null;
  agentCreated: boolean;
  disabled?: boolean;
  workspacePath?: string;
}

<<<<<<< HEAD
const MAX_LOADING_SECONDS = 60 * 60; // 60 minutes

const formatLoadingTime = (seconds: number): string => {
  if (seconds <= 0) return "0s";

  const clamped = Math.min(seconds, MAX_LOADING_SECONDS);
  const minutes = Math.floor(clamped / 60);
  const remainingSeconds = clamped % 60;

  if (minutes >= 60) {
    return "60m";
  }

  if (minutes === 0) {
    return `${clamped}s`;
  }

  if (remainingSeconds === 0) {
    return `${minutes}m`;
  }

  return `${minutes}m ${remainingSeconds}s`;
};
=======
import { useFileIndex } from "../hooks/useFileIndex";
import FileTypeIcon from "./ui/file-type-icon";
>>>>>>> a581d91c

export const ChatInput: React.FC<ChatInputProps> = ({
  value,
  onChange,
  onSend,
  onCancel,
  isLoading,
  loadingSeconds,
  isCodexInstalled,
  agentCreated,
  disabled = false,
  workspacePath,
}) => {
  const [isFocused, setIsFocused] = useState(false);
  const [isProviderOpen, setIsProviderOpen] = useState(false);
  const [provider, setProvider] = useState<"codex" | "claude-code">("codex");
  const providerRef = useRef<HTMLDivElement>(null);
  const shouldReduceMotion = useReducedMotion();
  const textareaRef = useRef<HTMLTextAreaElement>(null);

  // File index for @ mention
  const { search } = useFileIndex(workspacePath);
  const [mentionOpen, setMentionOpen] = useState(false);
  const [mentionQuery, setMentionQuery] = useState("");
  const [mentionStart, setMentionStart] = useState<number | null>(null);
  const [mentionIndex, setMentionIndex] = useState(0);

  const mentionResults = mentionOpen ? search(mentionQuery, 12) : [];

  useEffect(() => {
    const handleClickOutside = (e: MouseEvent) => {
      if (providerRef.current && !providerRef.current.contains(e.target as Node)) {
        setIsProviderOpen(false);
      }
    };
    document.addEventListener("mousedown", handleClickOutside);
    return () => document.removeEventListener("mousedown", handleClickOutside);
  }, []);

  const handleKeyDown = (e: React.KeyboardEvent) => {
    // Send on Enter (unless Shift)
    if (e.key === "Enter" && !e.shiftKey && !mentionOpen) {
      e.preventDefault();
<<<<<<< HEAD
      if (!isLoading) {
        onSend();
=======
      onSend();
      return;
    }

    // Mention navigation
    if (mentionOpen) {
      if (e.key === "ArrowDown") {
        e.preventDefault();
        setMentionIndex((i) => Math.min(i + 1, Math.max(mentionResults.length - 1, 0)));
        return;
      }
      if (e.key === "ArrowUp") {
        e.preventDefault();
        setMentionIndex((i) => Math.max(i - 1, 0));
        return;
      }
      if (e.key === "Enter") {
        e.preventDefault();
        const pick = mentionResults[mentionIndex];
        if (pick) applyMention(pick.path);
        return;
      }
      if (e.key === "Escape") {
        e.preventDefault();
        closeMention();
        return;
>>>>>>> a581d91c
      }
    }
  };

  function openMention(start: number, query: string) {
    setMentionStart(start);
    setMentionQuery(query);
    setMentionIndex(0);
    setMentionOpen(true);
  }

  function closeMention() {
    setMentionOpen(false);
    setMentionQuery("");
    setMentionStart(null);
    setMentionIndex(0);
  }

  function detectMention(nextValue: string, caret: number) {
    // Find the nearest '@' to the left of caret that starts a token
    // Token continues until whitespace or line break
    let i = caret - 1;
    while (i >= 0) {
      const ch = nextValue[i];
      if (ch === "@") break;
      if (/\s/.test(ch)) return closeMention();
      i--;
    }
    if (i < 0 || nextValue[i] !== "@") return closeMention();

    const start = i; // position of '@'
    const query = nextValue.slice(start + 1, caret);
    openMention(start, query);
  }

  function applyMention(pickPath: string) {
    if (mentionStart == null) return;
    const el = textareaRef.current;
    const caret = el ? el.selectionStart : value.length;
    const before = value.slice(0, mentionStart);
    const after = value.slice(caret);
    // Keep leading '@', insert selected relative path
    const next = `${before}@${pickPath}${after}`;
    onChange(next);
    closeMention();
    // Restore caret after inserted text
    requestAnimationFrame(() => {
      if (el) {
        const pos = before.length + 1 + pickPath.length;
        el.selectionStart = el.selectionEnd = pos;
        el.focus();
      }
    });
  }

  const getPlaceholder = () => {
    if (!isCodexInstalled) {
      return "Codex CLI not installed...";
    }
    if (!agentCreated) {
      return "Initializing...";
    }
    return "Tell agent what to do...";
  };

  const trimmedValue = value.trim();
  const baseDisabled = disabled || !isCodexInstalled || !agentCreated;
  const textareaDisabled = baseDisabled || isLoading;
  const sendDisabled = isLoading ? baseDisabled : baseDisabled || !trimmedValue;

  return (
    <div className="px-6 pt-4 pb-6">
      <div className="max-w-4xl mx-auto">
        <div
          className={`relative bg-white dark:bg-gray-800 border border-gray-200 dark:border-gray-700 rounded-md transition-shadow duration-200 ${
            isFocused ? "shadow-2xl" : "shadow-lg"
          }`}
        >
          <div className="p-4">
            <textarea
              ref={textareaRef}
              className="w-full resize-none border-none outline-none bg-transparent text-gray-900 dark:text-gray-100 text-sm placeholder-gray-500 dark:placeholder-gray-400"
              value={value}
              onChange={(e) => {
                const next = e.target.value;
                onChange(next);
                const caret = e.target.selectionStart ?? next.length;
                detectMention(next, caret);
              }}
              onKeyDown={handleKeyDown}
              onFocus={() => setIsFocused(true)}
              onBlur={() => setIsFocused(false)}
              placeholder={getPlaceholder()}
<<<<<<< HEAD
              className="w-full resize-none border-none outline-none bg-transparent text-gray-900 dark:text-gray-100 text-sm placeholder-gray-500 dark:placeholder-gray-400"
=======
>>>>>>> a581d91c
              rows={2}
              disabled={textareaDisabled}
              style={{ minHeight: "56px" }}
            />
            {/* Mention dropdown */}
            {mentionOpen && mentionResults.length > 0 && (
              <div className="absolute left-4 bottom-40 z-20 w-[520px] max-w-[calc(100%-2rem)] rounded-md border border-gray-200 dark:border-gray-700 bg-white dark:bg-gray-800 shadow-xl overflow-hidden">
                <div className="max-h-64 overflow-y-auto">
                  {mentionResults.map((item, idx) => (
                    <button
                      key={`${item.type}:${item.path}`}
                      type="button"
                      onMouseDown={(e) => {
                        e.preventDefault();
                        applyMention(item.path);
                      }}
                      className={`w-full text-left px-3 py-2 text-xs flex items-center gap-2 hover:bg-gray-100 dark:hover:bg-gray-700 ${
                        idx === mentionIndex ? "bg-gray-100 dark:bg-gray-700" : ""
                      }`}
                    >
                      <span className="inline-flex items-center justify-center w-4 h-4 text-gray-500">
                        <FileTypeIcon path={item.path} type={item.type} size={14} />
                      </span>
                      <span className="truncate text-gray-800 dark:text-gray-200">{item.path}</span>
                    </button>
                  ))}
                </div>
                <div className="px-3 py-1 text-[10px] text-gray-500 border-t border-gray-200 dark:border-gray-700">
                  Type to filter files and folders • ↑/↓ to navigate • Enter to insert
                </div>
              </div>
            )}
          </div>

          <div className="flex items-center justify-between px-4 py-3 rounded-b-xl">
            <div className="relative inline-block w-[9.5rem]" ref={providerRef}>
              <motion.button
                type="button"
                onClick={() => setIsProviderOpen((o) => !o)}
                className="flex items-center gap-2 h-9 px-3 w-full rounded-md bg-gray-100 dark:bg-gray-700 hover:bg-gray-200 dark:hover:bg-gray-600 transition-colors"
              >
                <img
                  src={provider === "claude-code" ? claudeLogo : openaiLogo}
                  alt={provider === "claude-code" ? "Claude" : "OpenAI"}
                  className="w-4 h-4 shrink-0"
                />
                <span className="text-xs font-medium text-gray-600 dark:text-gray-300 truncate text-left">
                  {provider === "claude-code" ? "Claude Code" : "Codex"}
                </span>
                <ChevronsUpDown className="w-4 h-4 text-gray-500 shrink-0 ml-auto" />
              </motion.button>

              <AnimatePresence>
                {isProviderOpen && (
                  <motion.div
                    className="absolute left-0 bottom-full mb-2 w-full bg-white dark:bg-gray-800 border border-gray-200 dark:border-gray-700 rounded-md shadow-md overflow-hidden z-10"
                    initial={
                      shouldReduceMotion
                        ? false
                        : { opacity: 0, scale: 0.98, y: 4 }
                    }
                    animate={{ opacity: 1, scale: 1, y: 0 }}
                    exit={
                      shouldReduceMotion
                        ? { opacity: 1, scale: 1, y: 0 }
                        : { opacity: 0, scale: 0.98, y: 4 }
                    }
                    transition={
                      shouldReduceMotion
                        ? { duration: 0 }
                        : { duration: 0.15, ease: "easeOut" }
                    }
                  >
                    {provider !== "codex" && (
                      <motion.button
                        type="button"
                        onClick={() => {
                          setProvider("codex");
                          setIsProviderOpen(false);
                        }}
                        className="w-full h-9 flex items-center gap-2 px-3 text-xs font-medium hover:bg-gray-200 dark:hover:bg-gray-600 cursor-pointer text-left"
                      >
                        <img src={openaiLogo} alt="Codex" className="w-4 h-4" />
                        <span className="text-gray-700 dark:text-gray-200">Codex</span>
                      </motion.button>
                    )}
                    {provider !== "claude-code" && (
                      <motion.button
                        type="button"
                        onClick={() => {
                          setProvider("claude-code");
                          setIsProviderOpen(false);
                        }}
                        className="w-full h-9 flex items-center gap-2 px-3 text-xs font-medium hover:bg-gray-200 dark:hover:bg-gray-600 cursor-pointer text-left"
                      >
                        <img src={claudeLogo} alt="Claude Code" className="w-4 h-4" />
                        <span className="text-gray-700 dark:text-gray-200">Claude Code</span>
                      </motion.button>
                    )}
                  </motion.div>
                )}
              </AnimatePresence>
            </div>

            <div className="flex items-center gap-2">
              {isLoading && (
                <span className="text-xs text-gray-500 dark:text-gray-400 font-medium w-16 text-right tabular-nums">
                  {formatLoadingTime(loadingSeconds)}
                </span>
              )}
              <Button
                type="button"
                onClick={isLoading ? onCancel : onSend}
                disabled={sendDisabled}
                className={`group relative h-9 w-9 p-0 rounded-md text-gray-600 dark:text-gray-300 transition-colors disabled:opacity-50 disabled:pointer-events-none ${
                  isLoading
                    ? "bg-gray-200 dark:bg-gray-700 hover:bg-red-300 hover:text-white dark:hover:text-white"
                    : "bg-gray-100 dark:bg-gray-700 hover:bg-gray-200 dark:hover:bg-gray-600"
                }`}
                aria-label={isLoading ? "Stop Codex" : "Send"}
              >
                {isLoading ? (
                  <div className="flex items-center justify-center w-full h-full">
                    <div className="w-3.5 h-3.5 rounded-[3px] bg-gray-500 dark:bg-gray-300 transition-colors duration-150 group-hover:bg-red-500" />
                  </div>
                ) : (
                  <ArrowRight className="w-4 h-4" />
                )}
              </Button>
            </div>
          </div>
        </div>
      </div>
    </div>
  );
};

export default ChatInput;<|MERGE_RESOLUTION|>--- conflicted
+++ resolved
@@ -4,6 +4,8 @@
 import { ChevronsUpDown, ArrowRight } from "lucide-react";
 import openaiLogo from "../../assets/images/openai.png";
 import claudeLogo from "../../assets/images/claude.png";
+import { useFileIndex } from "../hooks/useFileIndex";
+import FileTypeIcon from "./ui/file-type-icon";
 
 interface ChatInputProps {
   value: string;
@@ -18,7 +20,6 @@
   workspacePath?: string;
 }
 
-<<<<<<< HEAD
 const MAX_LOADING_SECONDS = 60 * 60; // 60 minutes
 
 const formatLoadingTime = (seconds: number): string => {
@@ -42,10 +43,7 @@
 
   return `${minutes}m ${remainingSeconds}s`;
 };
-=======
-import { useFileIndex } from "../hooks/useFileIndex";
-import FileTypeIcon from "./ui/file-type-icon";
->>>>>>> a581d91c
+
 
 export const ChatInput: React.FC<ChatInputProps> = ({
   value,
@@ -86,42 +84,37 @@
   }, []);
 
   const handleKeyDown = (e: React.KeyboardEvent) => {
-    // Send on Enter (unless Shift)
-    if (e.key === "Enter" && !e.shiftKey && !mentionOpen) {
-      e.preventDefault();
-<<<<<<< HEAD
-      if (!isLoading) {
-        onSend();
-=======
-      onSend();
-      return;
-    }
-
-    // Mention navigation
-    if (mentionOpen) {
-      if (e.key === "ArrowDown") {
-        e.preventDefault();
-        setMentionIndex((i) => Math.min(i + 1, Math.max(mentionResults.length - 1, 0)));
-        return;
-      }
-      if (e.key === "ArrowUp") {
-        e.preventDefault();
-        setMentionIndex((i) => Math.max(i - 1, 0));
-        return;
-      }
-      if (e.key === "Enter") {
-        e.preventDefault();
-        const pick = mentionResults[mentionIndex];
-        if (pick) applyMention(pick.path);
-        return;
-      }
-      if (e.key === "Escape") {
-        e.preventDefault();
-        closeMention();
-        return;
->>>>>>> a581d91c
-      }
-    }
+  // Send on Enter (unless Shift) when mention is closed
+  if (e.key === "Enter" && !e.shiftKey && !mentionOpen) {
+  e.preventDefault();
+  if (!isLoading) onSend();
+  return;
+  }
+
+  // Mention navigation
+  if (mentionOpen) {
+  if (e.key === "ArrowDown") {
+  e.preventDefault();
+  setMentionIndex((i) => Math.min(i + 1, Math.max(mentionResults.length - 1, 0)));
+  return;
+  }
+  if (e.key === "ArrowUp") {
+  e.preventDefault();
+  setMentionIndex((i) => Math.max(i - 1, 0));
+  return;
+  }
+  if (e.key === "Enter") {
+  e.preventDefault();
+  const pick = mentionResults[mentionIndex];
+  if (pick) applyMention(pick.path);
+  return;
+  }
+  if (e.key === "Escape") {
+  e.preventDefault();
+  closeMention();
+  return;
+  }
+  }
   };
 
   function openMention(start: number, query: string) {
@@ -213,10 +206,6 @@
               onFocus={() => setIsFocused(true)}
               onBlur={() => setIsFocused(false)}
               placeholder={getPlaceholder()}
-<<<<<<< HEAD
-              className="w-full resize-none border-none outline-none bg-transparent text-gray-900 dark:text-gray-100 text-sm placeholder-gray-500 dark:placeholder-gray-400"
-=======
->>>>>>> a581d91c
               rows={2}
               disabled={textareaDisabled}
               style={{ minHeight: "56px" }}
