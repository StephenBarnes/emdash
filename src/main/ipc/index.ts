--- conflicted
+++ resolved
@@ -11,11 +11,8 @@
 import { registerGitIpc } from './gitIpc';
 import { registerAgentIpc } from './agentIpc';
 import { registerLinearIpc } from './linearIpc';
-<<<<<<< HEAD
 import { registerConnectionsIpc } from './connectionsIpc';
-=======
 import { registerUpdateIpc } from '../services/updateIpc';
->>>>>>> 76dd5381
 import { registerTelemetryIpc } from './telemetryIpc';
 
 export function registerAllIpc() {
